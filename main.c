--- conflicted
+++ resolved
@@ -970,11 +970,7 @@
           mutt_env_to_intl(msg->env, NULL, NULL);
         }
 
-<<<<<<< HEAD
         mutt_rfc822_write_header(fout, msg->env, msg->content, -1, 0, 1);
-=======
-        mutt_rfc822_write_header(fout, msg->env, msg->content, -1, false);
->>>>>>> c6825385
         if (ResumeEditedDraftFiles)
           fprintf(fout, "X-Mutt-Resume-Draft: 1\n");
         fputc('\n', fout);
