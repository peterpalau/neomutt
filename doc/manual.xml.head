--- conflicted
+++ resolved
@@ -8931,7 +8931,6 @@
 
 </sect1>
 
-<<<<<<< HEAD
 <sect1 id="compress">
   <title>Compressed Folders Patch</title>
   <subtitle>Read from/write to compressed mailboxes</subtitle>
@@ -8943,19 +8942,6 @@
       To check if Mutt supports <quote>Compress Folders</quote>, look for
       <quote>+USE_COMPRESSED</quote> in the mutt version.
       See: <xref linkend="compile-time-features"/>.
-=======
-<sect1 id="ifdef">
-  <title>Ifdef Patch</title>
-  <subtitle>Conditional config options</subtitle>
-
-  <sect2 id="ifdef-patch">
-    <title>Patch</title>
-
-    <para>
-      To check if Mutt supports <quote>ifdef</quote>, look for
-      <quote>patch-ifdef</quote> in the mutt version.
-      See: <xref linkend="mutt-patches"/>.
->>>>>>> 293f9125
     </para>
 
     <itemizedlist>
@@ -8966,7 +8952,6 @@
     <para>This patch is part of the <ulink url="http://www.neomutt.org/">NeoMutt Project</ulink>.</para>
   </sect2>
 
-<<<<<<< HEAD
   <sect2 id="compress-intro">
     <title>Introduction</title>
 
@@ -8994,59 +8979,16 @@
 
 <!--
   <sect2 id="compress-variables">
-=======
-  <sect2 id="ifdef-intro">
-    <title>Introduction</title>
-
-    <para>
-      The <quote>ifdef</quote> patch introduces three new commands to
-      Mutt and allow you to share one config file between versions of Mutt
-      that may have different features compiled in.
-    </para>
-
-<screen>
-ifdef  symbol config-command [args...]  <emphasis role="comment"># If a symbol is defined</emphasis>
-ifndef symbol config-command [args...]  <emphasis role="comment"># If a symbol is not defined</emphasis>
-finish                                  <emphasis role="comment"># Finish reading the current file</emphasis>
-</screen>
-
-    <para>
-      Here a symbol can be a <link linkend="variables">$variable</link>,
-      <link linkend="functions">&lt;function&gt;</link>,
-      <link linkend="commands">command</link> or compile-time symbol, such
-      as <quote>USE_IMAP</quote>.
-    </para>
-
-        <para>
-            <literal>finish</literal> is particularly useful when combined with
-            <literal>ifndef</literal>. e.g.
-        </para>
-
-<screen>
-<emphasis role="comment"># Sidebar config file</emphasis>
-ifndef USE_SIDEBAR finish
-</screen>
-
-  </sect2>
-
-<!--
-  <sect2 id="ifdef-variables">
->>>>>>> 293f9125
     <title>Variables</title>
     <para>None</para>
   </sect2>
 
-<<<<<<< HEAD
   <sect2 id="compress-functions">
-=======
-  <sect2 id="ifdef-functions">
->>>>>>> 293f9125
     <title>Functions</title>
     <para>None</para>
   </sect2>
 -->
 
-<<<<<<< HEAD
   <sect2 id="compress-commands">
     <title>Commands</title>
     <cmdsynopsis>
@@ -9280,46 +9222,16 @@
 
 <!--
   <sect2 id="compress-colors">
-=======
-  <sect2 id="ifdef-commands">
-    <title>Commands</title>
-    <cmdsynopsis>
-      <command>ifdef</command>
-      <arg choice="plain">
-        <replaceable class="parameter">symbol</replaceable>
-      </arg>
-      <arg choice="plain">
-        <replaceable class="parameter">"config-command [args]"</replaceable>
-      </arg>
-      <command>ifndef</command>
-      <arg choice="plain">
-        <replaceable class="parameter">symbol</replaceable>
-      </arg>
-      <arg choice="plain">
-        <replaceable class="parameter">"config-command [args]"</replaceable>
-      </arg>
-      <command>finish</command>
-    </cmdsynopsis>
-  </sect2>
-
-<!--
-  <sect2 id="ifdef-colors">
->>>>>>> 293f9125
     <title>Colors</title>
     <para>None</para>
   </sect2>
 
-<<<<<<< HEAD
   <sect2 id="compress-sort">
-=======
-  <sect2 id="ifdef-sort">
->>>>>>> 293f9125
     <title>Sort</title>
     <para>None</para>
   </sect2>
 -->
 
-<<<<<<< HEAD
   <sect2 id="compress-muttrc">
     <title>Muttrc</title>
 <screen>
@@ -9772,7 +9684,242 @@
   </sect2>
 
   <sect2 id="cond-date-see-also">
-=======
+    <title>See Also</title>
+
+    <itemizedlist>
+      <listitem><para><ulink url="http://www.neomutt.org/">NeoMutt Project</ulink></para></listitem>
+      <listitem><para><link linkend="index-format">$index_format</link></para></listitem>
+      <listitem><para><link linkend="nested-if">nested-if patch</link></para></listitem>
+      <listitem><para><literal>strftime(3)</literal></para></listitem>
+    </itemizedlist>
+  </sect2>
+
+  <sect2 id="cond-date-known-bugs">
+    <title>Known Bugs</title>
+
+    <para>
+      Date parsing doesn't quite do what you expect.
+      <quote>1w</quote> doesn't mean the <quote>in the last 7 days</quote>, but
+      <quote><emphasis>this</emphasis> week</quote>.  This doesn't match
+      the normal Mutt behaviour: for example <literal>~d>1w</literal>
+      means emails dated in the last 7 days.
+    </para>
+
+  </sect2>
+
+  <sect2 id="cond-date-credits">
+    <title>Credits</title>
+    <itemizedlist>
+    <listitem><para>Aaron Schrab <email>aaron@schrab.com</email></para></listitem>
+    <listitem><para>Eric Davis <email>edavis@insanum.com</email></para></listitem>
+    <listitem><para>Richard Russon <email>rich@flatcap.org</email></para></listitem>
+    </itemizedlist>
+  </sect2>
+</sect1>
+
+<sect1 id="fmemopen">
+  <title>Fmemopen Patch</title>
+  <subtitle>Replace some temporary files with memory buffers</subtitle>
+
+  <sect2 id="fmemopen-patch">
+    <title>Patch</title>
+
+    <para>
+      To check if Mutt supports <quote>fmemopen</quote>, look for
+      <quote>patch-fmemopen</quote> in the mutt version.
+      See: <xref linkend="mutt-patches"/>.
+    </para>
+
+    <itemizedlist>
+      <title>Dependencies:</title>
+      <listitem><para>mutt-1.6.2</para></listitem>
+      <listitem><para><literal>open_memstream()</literal>, <literal>fmemopen()</literal> from glibc</para></listitem>
+    </itemizedlist>
+
+    <para>This patch is part of the <ulink url="http://www.neomutt.org/">NeoMutt Project</ulink>.</para>
+  </sect2>
+
+  <sect2 id="fmemopen-intro">
+    <title>Introduction</title>
+
+        <para>
+    The <quote>fmemopen</quote> patch speeds up some searches.
+        </para>
+
+        <para>
+    This patch changes a few places where Mutt creates temporary files.
+    It replaces them with in-memory buffers.  This should improve the
+    performance when searching the header or body using the
+    <link linkend="thorough-search">$thorough_search</link> option.
+        </para>
+
+        <para>
+    There are no user-configurable parts.
+        </para>
+
+        <para>
+    This patch depends on <literal>open_memstream()</literal> and
+    <literal>fmemopen()</literal>.  They are provided by glibc.  Without
+    them, Mutt will simply create temporary files.
+        </para>
+  </sect2>
+
+<!--
+  <sect2 id="fmemopen-variables">
+    <title>Variables</title>
+    <para>None</para>
+  </sect2>
+
+  <sect2 id="fmemopen-functions">
+    <title>Functions</title>
+    <para>None</para>
+  </sect2>
+
+  <sect2 id="fmemopen-commands">
+    <title>Commands</title>
+    <para>None</para>
+  </sect2>
+
+  <sect2 id="fmemopen-colors">
+    <title>Colors</title>
+    <para>None</para>
+  </sect2>
+
+  <sect2 id="fmemopen-sort">
+    <title>Sort</title>
+    <para>None</para>
+  </sect2>
+-->
+
+  <sect2 id="fmemopen-muttrc">
+    <title>Muttrc</title>
+    <para>None</para>
+  </sect2>
+
+  <sect2 id="fmemopen-see-also">
+    <title>See Also</title>
+
+    <itemizedlist>
+      <listitem><para><ulink url="http://www.neomutt.org/">NeoMutt Project</ulink></para></listitem>
+      <listitem><para><link linkend="compile-time-features">Compile-Time Features</link></para></listitem>
+      <listitem><para><literal>fmemopen(3)</literal></para></listitem>
+    </itemizedlist>
+  </sect2>
+
+  <sect2 id="fmemopen-known-bugs">
+    <title>Known Bugs</title>
+    <para>None</para>
+  </sect2>
+
+  <sect2 id="fmemopen-credits">
+    <title>Credits</title>
+    <itemizedlist>
+    <listitem><para>Julius Plenz <email>plenz@cis.fu-berlin.de</email></para></listitem>
+    <listitem><para>Richard Russon <email>rich@flatcap.org</email></para></listitem>
+    </itemizedlist>
+  </sect2>
+</sect1>
+
+<sect1 id="ifdef">
+  <title>Ifdef Patch</title>
+  <subtitle>Conditional config options</subtitle>
+
+  <sect2 id="ifdef-patch">
+    <title>Patch</title>
+
+    <para>
+      To check if Mutt supports <quote>ifdef</quote>, look for
+      <quote>patch-ifdef</quote> in the mutt version.
+      See: <xref linkend="mutt-patches"/>.
+    </para>
+
+    <itemizedlist>
+      <title>Dependencies:</title>
+      <listitem><para>mutt-1.6.2</para></listitem>
+    </itemizedlist>
+
+    <para>This patch is part of the <ulink url="http://www.neomutt.org/">NeoMutt Project</ulink>.</para>
+  </sect2>
+
+  <sect2 id="ifdef-intro">
+    <title>Introduction</title>
+
+    <para>
+      The <quote>ifdef</quote> patch introduces three new commands to
+      Mutt and allow you to share one config file between versions of Mutt
+      that may have different features compiled in.
+    </para>
+
+<screen>
+ifdef  symbol config-command [args...]  <emphasis role="comment"># If a symbol is defined</emphasis>
+ifndef symbol config-command [args...]  <emphasis role="comment"># If a symbol is not defined</emphasis>
+finish                                  <emphasis role="comment"># Finish reading the current file</emphasis>
+</screen>
+
+    <para>
+      Here a symbol can be a <link linkend="variables">$variable</link>,
+      <link linkend="functions">&lt;function&gt;</link>,
+      <link linkend="commands">command</link> or compile-time symbol, such
+      as <quote>USE_IMAP</quote>.
+    </para>
+
+        <para>
+            <literal>finish</literal> is particularly useful when combined with
+            <literal>ifndef</literal>. e.g.
+        </para>
+
+<screen>
+<emphasis role="comment"># Sidebar config file</emphasis>
+ifndef USE_SIDEBAR finish
+</screen>
+
+  </sect2>
+
+<!--
+  <sect2 id="ifdef-variables">
+    <title>Variables</title>
+    <para>None</para>
+  </sect2>
+
+  <sect2 id="ifdef-functions">
+    <title>Functions</title>
+    <para>None</para>
+  </sect2>
+-->
+
+  <sect2 id="ifdef-commands">
+    <title>Commands</title>
+    <cmdsynopsis>
+      <command>ifdef</command>
+      <arg choice="plain">
+        <replaceable class="parameter">symbol</replaceable>
+      </arg>
+      <arg choice="plain">
+        <replaceable class="parameter">"config-command [args]"</replaceable>
+      </arg>
+      <command>ifndef</command>
+      <arg choice="plain">
+        <replaceable class="parameter">symbol</replaceable>
+      </arg>
+      <arg choice="plain">
+        <replaceable class="parameter">"config-command [args]"</replaceable>
+      </arg>
+      <command>finish</command>
+    </cmdsynopsis>
+  </sect2>
+
+<!--
+  <sect2 id="ifdef-colors">
+    <title>Colors</title>
+    <para>None</para>
+  </sect2>
+
+  <sect2 id="ifdef-sort">
+    <title>Sort</title>
+    <para>None</para>
+  </sect2>
+-->
+
   <sect2 id="ifdef-muttrc">
     <title>Muttrc</title>
 <screen>
@@ -9812,37 +9959,10 @@
   </sect2>
 
   <sect2 id="ifdef-see-also">
->>>>>>> 293f9125
     <title>See Also</title>
 
     <itemizedlist>
       <listitem><para><ulink url="http://www.neomutt.org/">NeoMutt Project</ulink></para></listitem>
-<<<<<<< HEAD
-      <listitem><para><link linkend="index-format">$index_format</link></para></listitem>
-      <listitem><para><link linkend="nested-if">nested-if patch</link></para></listitem>
-      <listitem><para><literal>strftime(3)</literal></para></listitem>
-    </itemizedlist>
-  </sect2>
-
-  <sect2 id="cond-date-known-bugs">
-    <title>Known Bugs</title>
-
-    <para>
-      Date parsing doesn't quite do what you expect.
-      <quote>1w</quote> doesn't mean the <quote>in the last 7 days</quote>, but
-      <quote><emphasis>this</emphasis> week</quote>.  This doesn't match
-      the normal Mutt behaviour: for example <literal>~d>1w</literal>
-      means emails dated in the last 7 days.
-    </para>
-
-  </sect2>
-
-  <sect2 id="cond-date-credits">
-    <title>Credits</title>
-    <itemizedlist>
-    <listitem><para>Aaron Schrab <email>aaron@schrab.com</email></para></listitem>
-    <listitem><para>Eric Davis <email>edavis@insanum.com</email></para></listitem>
-=======
     </itemizedlist>
   </sect2>
 
@@ -9856,275 +9976,9 @@
     <itemizedlist>
     <listitem><para>Cedric Duval <email>cedricduval@free.fr</email></para></listitem>
     <listitem><para>Matteo F. Vescovi <email>mfvescovi@gmail.com</email></para></listitem>
->>>>>>> 293f9125
     <listitem><para>Richard Russon <email>rich@flatcap.org</email></para></listitem>
     </itemizedlist>
   </sect2>
-</sect1>
-
-<<<<<<< HEAD
-<sect1 id="fmemopen">
-  <title>Fmemopen Patch</title>
-  <subtitle>Replace some temporary files with memory buffers</subtitle>
-
-  <sect2 id="fmemopen-patch">
-    <title>Patch</title>
-
-    <para>
-      To check if Mutt supports <quote>fmemopen</quote>, look for
-      <quote>patch-fmemopen</quote> in the mutt version.
-      See: <xref linkend="mutt-patches"/>.
-    </para>
-
-    <itemizedlist>
-      <title>Dependencies:</title>
-      <listitem><para>mutt-1.6.2</para></listitem>
-      <listitem><para><literal>open_memstream()</literal>, <literal>fmemopen()</literal> from glibc</para></listitem>
-    </itemizedlist>
-
-    <para>This patch is part of the <ulink url="http://www.neomutt.org/">NeoMutt Project</ulink>.</para>
-  </sect2>
-
-  <sect2 id="fmemopen-intro">
-    <title>Introduction</title>
-
-        <para>
-    The <quote>fmemopen</quote> patch speeds up some searches.
-        </para>
-
-        <para>
-    This patch changes a few places where Mutt creates temporary files.
-    It replaces them with in-memory buffers.  This should improve the
-    performance when searching the header or body using the
-    <link linkend="thorough-search">$thorough_search</link> option.
-        </para>
-
-        <para>
-    There are no user-configurable parts.
-        </para>
-
-        <para>
-    This patch depends on <literal>open_memstream()</literal> and
-    <literal>fmemopen()</literal>.  They are provided by glibc.  Without
-    them, Mutt will simply create temporary files.
-        </para>
-  </sect2>
-
-<!--
-  <sect2 id="fmemopen-variables">
-    <title>Variables</title>
-    <para>None</para>
-  </sect2>
-
-  <sect2 id="fmemopen-functions">
-    <title>Functions</title>
-    <para>None</para>
-  </sect2>
-
-  <sect2 id="fmemopen-commands">
-    <title>Commands</title>
-    <para>None</para>
-  </sect2>
-
-  <sect2 id="fmemopen-colors">
-    <title>Colors</title>
-    <para>None</para>
-  </sect2>
-
-  <sect2 id="fmemopen-sort">
-    <title>Sort</title>
-    <para>None</para>
-  </sect2>
--->
-
-  <sect2 id="fmemopen-muttrc">
-    <title>Muttrc</title>
-    <para>None</para>
-  </sect2>
-
-  <sect2 id="fmemopen-see-also">
-    <title>See Also</title>
-
-    <itemizedlist>
-      <listitem><para><ulink url="http://www.neomutt.org/">NeoMutt Project</ulink></para></listitem>
-      <listitem><para><link linkend="compile-time-features">Compile-Time Features</link></para></listitem>
-      <listitem><para><literal>fmemopen(3)</literal></para></listitem>
-    </itemizedlist>
-  </sect2>
-
-  <sect2 id="fmemopen-known-bugs">
-    <title>Known Bugs</title>
-    <para>None</para>
-  </sect2>
-
-  <sect2 id="fmemopen-credits">
-    <title>Credits</title>
-    <itemizedlist>
-    <listitem><para>Julius Plenz <email>plenz@cis.fu-berlin.de</email></para></listitem>
-    <listitem><para>Richard Russon <email>rich@flatcap.org</email></para></listitem>
-    </itemizedlist>
-  </sect2>
-</sect1>
-
-<sect1 id="ifdef">
-	<title>Ifdef Patch</title>
-	<subtitle>Conditional config options</subtitle>
-
-	<sect2 id="ifdef-patch">
-		<title>Patch</title>
-
-		<para>
-			To check if Mutt supports <quote>ifdef</quote>, look for
-			<quote>patch-ifdef</quote> in the mutt version.
-			See: <xref linkend="mutt-patches"/>.
-		</para>
-
-		<itemizedlist>
-			<title>Dependencies:</title>
-			<listitem><para>mutt-1.6.1</para></listitem>
-		</itemizedlist>
-
-		<para>This patch is part of the <ulink url="http://www.neomutt.org/">NeoMutt Project</ulink>.</para>
-	</sect2>
-
-	<sect2 id="ifdef-intro">
-		<title>Introduction</title>
-
-		<para>
-			The <quote>ifdef</quote> patch introduces three new commands to
-			Mutt and allow you to share one config file between versions of Mutt
-			that may have different features compiled in.
-		</para>
-
-<screen>
-ifdef  symbol config-command [args...]  <emphasis role="comment"># If a symbol is defined</emphasis>
-ifndef symbol config-command [args...]  <emphasis role="comment"># If a symbol is not defined</emphasis>
-finish                                  <emphasis role="comment"># Finish reading the current file</emphasis>
-</screen>
-
-		<para>
-			Here a symbol can be a <link linkend="variables">$variable</link>,
-			<link linkend="functions">&lt;function&gt;</link>,
-			<link linkend="commands">command</link> or compile-time symbol, such
-			as <quote>USE_IMAP</quote>.
-		</para>
-
-        <para>
-            <literal>finish</literal> is particularly useful when combined with
-            <literal>ifndef</literal>. e.g.
-        </para>
-
-<screen>
-<emphasis role="comment"># Sidebar config file</emphasis>
-ifndef USE_SIDEBAR finish
-</screen>
-
-	</sect2>
-
-<!--
-	<sect2 id="ifdef-variables">
-		<title>Variables</title>
-		<para>None</para>
-	</sect2>
-
-	<sect2 id="ifdef-functions">
-		<title>Functions</title>
-		<para>None</para>
-	</sect2>
--->
-
-	<sect2 id="ifdef-commands">
-		<title>Commands</title>
-		<cmdsynopsis>
-			<command>ifdef</command>
-			<arg choice="plain">
-				<replaceable class="parameter">symbol</replaceable>
-			</arg>
-			<arg choice="plain">
-				<replaceable class="parameter">"config-command [args]"</replaceable>
-			</arg>
-			<command>ifndef</command>
-			<arg choice="plain">
-				<replaceable class="parameter">symbol</replaceable>
-			</arg>
-			<arg choice="plain">
-				<replaceable class="parameter">"config-command [args]"</replaceable>
-			</arg>
-			<command>finish</command>
-		</cmdsynopsis>
-	</sect2>
-
-<!--
-	<sect2 id="ifdef-colors">
-		<title>Colors</title>
-		<para>None</para>
-	</sect2>
-
-	<sect2 id="ifdef-sort">
-		<title>Sort</title>
-		<para>None</para>
-	</sect2>
--->
-
-	<sect2 id="ifdef-muttrc">
-		<title>Muttrc</title>
-<screen>
-<emphasis role="comment"># Example Mutt config file for the 'ifdef' feature.
- 
-# This feature introduces three useful commands which allow you to share
-# one config file between versions of Mutt that may have different
-# features compiled in.
- 
-#	ifdef  symbol config-command [args...]
-#	ifndef symbol config-command [args...]
-#	finish                                
- 
-# The 'ifdef' command tests whether Mutt understands the name of
-# a variable, function, command or compile-time symbol.
-# If it does, then it executes a config command.
- 
-# The 'ifndef' command tests whether a symbol does NOT exist.
- 
-# The 'finish' command tells Mutt to stop reading current config file.
- 
-# If the 'trash' variable exists, set it.</emphasis>
-ifdef trash 'set trash=~/Mail/trash'
- 
-<emphasis role="comment"># If the 'tag-pattern' function exists, bind a key to it.</emphasis>
-ifdef tag-pattern 'bind index &lt;F6&gt; tag-pattern'
- 
-<emphasis role="comment"># If the 'imap-fetch-mail' command exists, read my IMAP config.</emphasis>
-ifdef imap-fetch-mail 'source ~/.mutt/imap.rc'
- 
-<emphasis role="comment"># If the compile-time symbol 'USE_SIDEBAR' does not exist, then
-# stop reading the current config file.</emphasis>
-ifndef USE_SIDEBAR finish
- 
-<emphasis role="comment"># vim: syntax=muttrc</emphasis>
-</screen>
-	</sect2>
-
-	<sect2 id="ifdef-see-also">
-		<title>See Also</title>
-
-		<itemizedlist>
-			<listitem><para><ulink url="http://www.neomutt.org/">NeoMutt Project</ulink></para></listitem>
-		</itemizedlist>
-	</sect2>
-
-	<sect2 id="ifdef-known-bugs">
-		<title>Known Bugs</title>
-		<para>None</para>
-	</sect2>
-
-	<sect2 id="ifdef-credits">
-		<title>Credits</title>
-		<itemizedlist>
-		<listitem><para>Cedric Duval <email>cedricduval@free.fr</email></para></listitem>
-		<listitem><para>Matteo F. Vescovi <email>mfvescovi@gmail.com</email></para></listitem>
-		<listitem><para>Richard Russon <email>rich@flatcap.org</email></para></listitem>
-		</itemizedlist>
-	</sect2>
 </sect1>
 
 <sect1 id="index-color">
@@ -12764,8 +12618,6 @@
 	</sect2>
 </sect1>
 
-=======
->>>>>>> 293f9125
 </chapter>
 
 <chapter id="security">
